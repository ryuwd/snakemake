__author__ = "Johannes Köster"
__copyright__ = "Copyright 2015, Johannes Köster"
__email__ = "koester@jimmy.harvard.edu"
__license__ = "MIT"

import os
import shutil
import textwrap
import time
from collections import defaultdict, Counter
from itertools import chain, combinations, filterfalse, product, groupby
from functools import partial, lru_cache
from inspect import isfunction, ismethod
from operator import itemgetter, attrgetter

from snakemake.io import IOFile, _IOFile, PeriodicityDetector, wait_for_files, is_flagged, contains_wildcard
from snakemake.jobs import Job, Reason
from snakemake.exceptions import RuleException, MissingInputException
from snakemake.exceptions import MissingRuleException, AmbiguousRuleException
from snakemake.exceptions import CyclicGraphException, MissingOutputException
from snakemake.exceptions import IncompleteFilesException
from snakemake.exceptions import PeriodicWildcardError
from snakemake.exceptions import RemoteFileException, WorkflowError
from snakemake.exceptions import UnexpectedOutputException, InputFunctionException
from snakemake.logging import logger
from snakemake.output_index import OutputIndex

# Workaround for Py <3.5 prior to existence of RecursionError
try:
    RecursionError
except NameError:
    RecursionError = RuntimeError

class DAG:
    def __init__(self,
                 workflow,
                 rules=None,
                 dryrun=False,
                 targetfiles=None,
                 targetrules=None,
                 forceall=False,
                 forcerules=None,
                 forcefiles=None,
                 priorityfiles=None,
                 priorityrules=None,
                 untilfiles=None,
                 untilrules=None,
                 omitfiles=None,
                 omitrules=None,
                 ignore_ambiguity=False,
                 force_incomplete=False,
                 ignore_incomplete=False,
                 notemp=False):

        self.dryrun = dryrun
        self.dependencies = defaultdict(partial(defaultdict, set))
        self.depending = defaultdict(partial(defaultdict, set))
        self._needrun = set()
        self._priority = dict()
        self._downstream_size = dict()
        self._temp_input_count = dict()
        self._reason = defaultdict(Reason)
        self._finished = set()
        self._dynamic = set()
        self._len = 0
        self.workflow = workflow
        self.rules = set(rules)
        self.ignore_ambiguity = ignore_ambiguity
        self.targetfiles = targetfiles
        self.targetrules = targetrules
        self.priorityfiles = priorityfiles
        self.priorityrules = priorityrules
        self.targetjobs = set()
        self.prioritytargetjobs = set()
        self._ready_jobs = set()
        self.notemp = notemp
        self._jobid = dict()

        self.forcerules = set()
        self.forcefiles = set()
        self.untilrules = set()
        self.untilfiles = set()
        self.omitrules = set()
        self.omitfiles = set()
        self.updated_subworkflow_files = set()
        if forceall:
            self.forcerules.update(self.rules)
        elif forcerules:
            self.forcerules.update(forcerules)
        if forcefiles:
            self.forcefiles.update(forcefiles)
        if untilrules:  # keep only the rule names
            self.untilrules.update(set(rule.name for rule in untilrules))
        if untilfiles:
            self.untilfiles.update(untilfiles)
        if omitrules:
            self.omitrules.update(set(rule.name for rule in omitrules))
        if omitfiles:
            self.omitfiles.update(omitfiles)

        self.omitforce = set()

        self.force_incomplete = force_incomplete
        self.ignore_incomplete = ignore_incomplete

        self.periodic_wildcard_detector = PeriodicityDetector()

        self.update_output_index()

    def init(self):
        """ Initialise the DAG. """
        for job in map(self.rule2job, self.targetrules):
            job = self.update([job])
            self.targetjobs.add(job)

        for file in self.targetfiles:
            job = self.update(self.file2jobs(file), file=file)
            self.targetjobs.add(job)

        self.update_needrun()
        self.set_until_jobs()
        self.delete_omitfrom_jobs()

    def update_output_index(self):
        self.output_index = OutputIndex(self.rules)

    def check_incomplete(self):
        if not self.ignore_incomplete:
            incomplete = self.incomplete_files
            if incomplete:
                if self.force_incomplete:
                    logger.debug("Forcing incomplete files:")
                    logger.debug("\t" + "\n\t".join(incomplete))
                    self.forcefiles.update(incomplete)
                else:
                    raise IncompleteFilesException(incomplete)

    def check_dynamic(self):
        for job in filter(
                lambda job: (job.dynamic_output and not self.needrun(job)),
                self.jobs):
            self.update_dynamic(job)

    @property
    def dynamic_output_jobs(self):
        return (job for job in self.jobs if job.dynamic_output)

    @property
    def jobs(self):
        """ All jobs in the DAG. """
        for job in self.bfs(self.dependencies, *self.targetjobs):
            yield job

    @property
    def needrun_jobs(self):
        """ Jobs that need to be executed. """
        for job in filter(self.needrun,
                          self.bfs(self.dependencies,
                                   *self.targetjobs,
                                   stop=self.noneedrun_finished)):
            yield job

    @property
    def local_needrun_jobs(self):
        return filter(lambda job: self.workflow.is_local(job.rule),
                      self.needrun_jobs)

    @property
    def finished_jobs(self):
        """ Jobs that have been executed. """
        for job in filter(self.finished, self.bfs(self.dependencies,
                                                  *self.targetjobs)):
            yield job

    @property
    def ready_jobs(self):
        """ Jobs that are ready to execute. """
        return self._ready_jobs

    def ready(self, job):
        """ Return whether a given job is ready to execute. """
        return job in self._ready_jobs

    def needrun(self, job):
        """ Return whether a given job needs to be executed. """
        return job in self._needrun

    def priority(self, job):
        return self._priority[job]

    def downstream_size(self, job):
        return self._downstream_size[job]

    def temp_input_count(self, job):
        return self._temp_input_count[job]

    def noneedrun_finished(self, job):
        """
        Return whether a given job is finished or was not
        required to run at all.
        """
        return not self.needrun(job) or self.finished(job)

    def reason(self, job):
        """ Return the reason of the job execution. """
        return self._reason[job]

    def finished(self, job):
        """ Return whether a job is finished. """
        return job in self._finished

    def dynamic(self, job):
        """
        Return whether a job is dynamic (i.e. it is only a placeholder
        for those that are created after the job with dynamic output has
        finished.
        """
        return job in self._dynamic

    def requested_files(self, job):
        """ Return the files a job requests. """
        return set(*self.depending[job].values())

    @property
    def incomplete_files(self):
        return list(chain(*(job.output
                            for job in
                            filter(self.workflow.persistence.incomplete,
                                   filterfalse(self.needrun, self.jobs)))))

    @property
    def newversion_files(self):
        return list(chain(*(job.output
                            for job in
                            filter(self.workflow.persistence.newversion,
                                   self.jobs))))

    def missing_temp(self, job):
        """
        Return whether a temp file that is input of the given job is missing.
        """
        for job_, files in self.depending[job].items():
            if self.needrun(job_) and any(not f.exists for f in files):
                return True
        return False

    def check_and_touch_output(self, job, wait=3):
        """ Raise exception if output files of job are missing. """
        try:
            wait_for_files(job.expanded_shadowed_output, latency_wait=wait)
        except IOError as e:
            raise MissingOutputException(str(e), rule=job.rule)

        #It is possible, due to archive expansion or cluster clock skew, that
        #the files appear older than the input.  But we know they must be new,
        #so touch them to update timestamps.
        #Note that if the input files somehow have a future date then this will
        #not currently be spotted and the job will always be re-run.
        #Also, don't touch directories, as we can't guarantee they were removed.
        for f in job.expanded_shadowed_output:
            if not os.path.isdir(f):
<<<<<<< HEAD
                os.utime(f)
=======
                f.touch()
>>>>>>> c6fb7b96

    def unshadow_output(self, job):
        """ Move files from shadow directory to real output paths. """
        if not job.shadow_dir or not job.expanded_output:
            return
        cwd = os.getcwd()
        for real_output in job.expanded_output:
            shadow_output = os.path.join(job.shadow_dir, real_output)
            if os.path.realpath(shadow_output) == os.path.realpath(
                    real_output):
                continue
            logger.info("Moving shadow output {} to destination {}".format(
                shadow_output, real_output))
            shutil.move(shadow_output, real_output)
        shutil.rmtree(job.shadow_dir)

    def check_periodic_wildcards(self, job):
        """ Raise an exception if a wildcard of the given job appears to be periodic,
        indicating a cyclic dependency. """
        for wildcard, value in job.wildcards_dict.items():
            periodic_substring = self.periodic_wildcard_detector.is_periodic(
                value)
            if periodic_substring is not None:
                raise PeriodicWildcardError(
                    "The value {} in wildcard {} is periodically repeated ({}). "
                    "This would lead to an infinite recursion. "
                    "To avoid this, e.g. restrict the wildcards in this rule to certain values.".format(
                        periodic_substring, wildcard, value),
                    rule=job.rule)

    def handle_protected(self, job):
        """ Write-protect output files that are marked with protected(). """
        for f in job.expanded_output:
            if f in job.protected_output:
                logger.info("Write-protecting output file {}.".format(f))
                f.protect()

    def handle_touch(self, job):
        """ Touches those output files that are marked for touching. """
        for f in job.expanded_output:
            if f in job.touch_output:
                logger.info("Touching output file {}.".format(f))
                f.touch_or_create()

    def temp_input(self, job):
        for job_, files in self.dependencies[job].items():
            for f in filter(job_.temp_output.__contains__, files):
                yield f

    def handle_temp(self, job):
        """ Remove temp files if they are no longer needed. """
        if self.notemp:
            return

        needed = lambda job_, f: any(
            f in files for j, files in self.depending[job_].items()
            if not self.finished(j) and self.needrun(j) and j != job)

        def unneeded_files():
            for job_, files in self.dependencies[job].items():
                for f in job_.temp_output & files:
                    if not needed(job_, f):
                        yield f
            for f in filterfalse(partial(needed, job), job.temp_output):
                if not f in self.targetfiles:
                    yield f

        for f in unneeded_files():
            logger.info("Removing temporary output file {}.".format(f))
            f.remove(remove_non_empty_dir=True)

    def handle_remote(self, job):
        """ Remove local files if they are no longer needed, and upload to S3. """

        needed = lambda job_, f: any(
            f in files for j, files in self.depending[job_].items()
            if not self.finished(j) and self.needrun(j) and j != job)

        def unneeded_files():
            putative = lambda f: f.is_remote and not f.protected and not f.should_keep_local
            generated_input = set()
            for job_, files in self.dependencies[job].items():
                generated_input |= files
                for f in filter(putative, files):
                    if not needed(job_, f):
                        yield f
            for f in filter(putative, job.output):
                if not needed(job, f) and not f in self.targetfiles:
                    for f_ in job.expand_dynamic(f):
                        yield f
            for f in filter(putative, job.input):
                # TODO what about remote inputs that are used by multiple jobs?
                if f not in generated_input:
                    yield f

        for f in job.expanded_output:
            if f.is_remote:
                f.upload_to_remote()
                remote_mtime = f.mtime
                # immediately force local mtime to match remote,
                # since conversions from S3 headers are not 100% reliable
                # without this, newness comparisons may fail down the line
                f.touch(times=(remote_mtime, remote_mtime))

                if not f.exists_remote:
                    raise RemoteFileException(
                        "The file upload was attempted, but it does not "
                        "exist on remote. Check that your credentials have "
                        "read AND write permissions.")

        for f in unneeded_files():
            logger.info("Removing local output file: {}".format(f))
            f.remove()

        job.rmdir_empty_remote_dirs()

    def jobid(self, job):
        if job not in self._jobid:
            self._jobid[job] = len(self._jobid)
        return self._jobid[job]

    def update(self, jobs, file=None, visited=None, skip_until_dynamic=False):
        """ Update the DAG by adding given jobs and their dependencies. """
        if visited is None:
            visited = set()
        producer = None
        exceptions = list()
        jobs = sorted(jobs, reverse=not self.ignore_ambiguity)
        cycles = list()

        for job in jobs:
            if file in job.input:
                cycles.append(job)
                continue
            if job in visited:
                cycles.append(job)
                continue
            try:
                self.check_periodic_wildcards(job)
                self.update_(job,
                             visited=set(visited),
                             skip_until_dynamic=skip_until_dynamic)
                # TODO this might fail if a rule discarded here is needed
                # elsewhere
                if producer:
                    if job < producer or self.ignore_ambiguity:
                        break
                    elif producer is not None:
                        raise AmbiguousRuleException(file, job, producer)
                producer = job
            except (MissingInputException, CyclicGraphException,
                    PeriodicWildcardError) as ex:
                exceptions.append(ex)
            except RecursionError as e:
                raise WorkflowError(
                    e, "If building the DAG exceeds the recursion limit, "
                    "this is likely due to a cyclic dependency."
                    "E.g. you might have a sequence of rules that "
                    "can generate their own input. Try to make "
                    "the output files more specific. "
                    "A common pattern is to have different prefixes "
                    "in the output files of different rules." +
                    "\nProblematic file pattern: {}".format(file) if file else
                    "")
        if producer is None:
            if cycles:
                job = cycles[0]
                raise CyclicGraphException(job.rule, file, rule=job.rule)
            if exceptions:
                raise exceptions[0]
        return producer

    def update_(self, job, visited=None, skip_until_dynamic=False):
        """ Update the DAG by adding the given job and its dependencies. """
        if job in self.dependencies:
            return
        if visited is None:
            visited = set()
        visited.add(job)
        dependencies = self.dependencies[job]
        potential_dependencies = self.collect_potential_dependencies(
            job).items()

        skip_until_dynamic = skip_until_dynamic and not job.dynamic_output

        missing_input = job.missing_input
        producer = dict()
        exceptions = dict()
        for file, jobs in potential_dependencies:
            try:
                producer[file] = self.update(
                    jobs,
                    file=file,
                    visited=visited,
                    skip_until_dynamic=skip_until_dynamic or file in
                    job.dynamic_input)
            except (MissingInputException, CyclicGraphException,
                    PeriodicWildcardError) as ex:
                if file in missing_input:
                    self.delete_job(job,
                                    recursive=False)  # delete job from tree
                    raise ex

        for file, job_ in producer.items():
            dependencies[job_].add(file)
            self.depending[job_][job].add(file)

        missing_input -= producer.keys()
        if missing_input:
            self.delete_job(job, recursive=False)  # delete job from tree
            raise MissingInputException(job.rule, missing_input)

        if skip_until_dynamic:
            self._dynamic.add(job)

    def update_needrun(self):
        """ Update the information whether a job needs to be executed. """

        def output_mintime(job):
            for job_ in self.bfs(self.depending, job):
                t = job_.output_mintime
                if t:
                    return t

        def needrun(job):
            reason = self.reason(job)
            noinitreason = not reason
            updated_subworkflow_input = self.updated_subworkflow_files.intersection(
                job.input)
            if (job not in self.omitforce and job.rule in self.forcerules or
                    not self.forcefiles.isdisjoint(job.output)):
                reason.forced = True
            elif updated_subworkflow_input:
                reason.updated_input.update(updated_subworkflow_input)
            elif job in self.targetjobs:
                # TODO find a way to handle added/removed input files here?
                if not job.output and not job.benchmark:
                    if job.input:
                        if job.rule.norun:
                            reason.updated_input_run.update(
                                [f for f in job.input if not f.exists])
                        else:
                            reason.nooutput = True
                    else:
                        reason.noio = True
                else:
                    if job.rule in self.targetrules:
                        missing_output = job.missing_output()
                    else:
                        missing_output = job.missing_output(
                            requested=set(chain(*self.depending[job].values(
                            ))) | self.targetfiles)
                    reason.missing_output.update(missing_output)
            if not reason:
                output_mintime_ = output_mintime(job)
                if output_mintime_:
                    updated_input = [
                        f
                        for f in job.input
                        if f.exists and f.is_newer(output_mintime_)
                    ]
                    reason.updated_input.update(updated_input)
            if noinitreason and reason:
                reason.derived = False
            return job

        reason = self.reason
        _needrun = self._needrun
        dependencies = self.dependencies
        depending = self.depending

        _needrun.clear()
        candidates = set(self.jobs)

        queue = list(filter(reason, map(needrun, candidates)))
        visited = set(queue)
        while queue:
            job = queue.pop(0)
            _needrun.add(job)

            for job_, files in dependencies[job].items():
                missing_output = job_.missing_output(requested=files)
                reason(job_).missing_output.update(missing_output)
                if missing_output and not job_ in visited:
                    visited.add(job_)
                    queue.append(job_)

            for job_, files in depending[job].items():
                if job_ in candidates:
                    reason(job_).updated_input_run.update(files)
                    if not job_ in visited:
                        visited.add(job_)
                        queue.append(job_)

        self._len = len(_needrun)

    def in_until(self, job):
        return (job.rule.name in self.untilrules or
                not self.untilfiles.isdisjoint(job.output))

    def in_omitfrom(self, job):
        return (job.rule.name in self.omitrules or
                not self.omitfiles.isdisjoint(job.output))

    def until_jobs(self):
        'Returns a generator of jobs specified by untiljobs'
        return (job for job in self.jobs if self.in_until(job))

    def omitfrom_jobs(self):
        'Returns a generator of jobs specified by omitfromjobs'
        return (job for job in self.jobs if self.in_omitfrom(job))

    def downstream_of_omitfrom(self):
        "Returns the downstream of --omit-from rules or files."
        return filter(lambda job: not self.in_omitfrom(job),
                      self.bfs(self.depending, *self.omitfrom_jobs()))

    def delete_omitfrom_jobs(self):
        "Removes jobs downstream of jobs specified by --omit-from."
        if not self.omitrules and not self.omitfiles:
            return
        downstream_jobs = list(self.downstream_of_omitfrom()
                               )  # need to cast as list before deleting jobs
        for job in downstream_jobs:
            self.delete_job(job, recursive=False, add_dependencies=True)

    def set_until_jobs(self):
        "Removes jobs downstream of jobs specified by --omit-from."
        if not self.untilrules and not self.untilfiles:
            return
        self.targetjobs = set(self.until_jobs())

    def update_priority(self):
        """ Update job priorities. """
        prioritized = (
            lambda job: job.rule in self.priorityrules or not self.priorityfiles.isdisjoint(job.output)
        )
        for job in self.needrun_jobs:
            self._priority[job] = job.rule.priority
        for job in self.bfs(self.dependencies,
                            *filter(prioritized, self.needrun_jobs),
                            stop=self.noneedrun_finished):
            self._priority[job] = Job.HIGHEST_PRIORITY

    def update_ready(self):
        """ Update information whether a job is ready to execute. """
        for job in filter(self.needrun, self.jobs):
            if not self.finished(job) and self._ready(job):
                self._ready_jobs.add(job)

    def update_downstream_size(self):
        for job in self.needrun_jobs:
            self._downstream_size[job] = sum(
                1
                for _ in self.bfs(self.depending,
                                  job,
                                  stop=self.noneedrun_finished)) - 1

    def update_temp_input_count(self):
        for job in self.needrun_jobs:
            self._temp_input_count[job] = sum(1 for _ in self.temp_input(job))

    def postprocess(self):
        self.update_needrun()
        self.update_priority()
        self.update_ready()
        self.update_downstream_size()
        self.update_temp_input_count()

    def _ready(self, job):
        return self._finished.issuperset(filter(self.needrun,
                                                self.dependencies[job]))

    def finish(self, job, update_dynamic=True):
        self._finished.add(job)
        try:
            self._ready_jobs.remove(job)
        except KeyError:
            pass
        # mark depending jobs as ready
        for job_ in self.depending[job]:
            if self.needrun(job_) and self._ready(job_):
                self._ready_jobs.add(job_)

        if update_dynamic and job.dynamic_output:
            logger.info("Dynamically updating jobs")
            newjob = self.update_dynamic(job)
            if newjob:
                # simulate that this job ran and was finished before
                self.omitforce.add(newjob)
                self._needrun.add(newjob)
                self._finished.add(newjob)

                self.postprocess()
                self.handle_protected(newjob)
                self.handle_touch(newjob)
                # add finished jobs to len as they are not counted after new postprocess
                self._len += len(self._finished)

    def update_dynamic(self, job):
        dynamic_wildcards = job.dynamic_wildcards
        if not dynamic_wildcards:
            # this happens e.g. in dryrun if output is not yet present
            return

        depending = list(filter(lambda job_: not self.finished(job_), self.bfs(
            self.depending, job)))
        newrule, non_dynamic_wildcards = job.rule.dynamic_branch(
            dynamic_wildcards,
            input=False)
        self.specialize_rule(job.rule, newrule)

        # no targetfile needed for job
        newjob = Job(newrule, self, format_wildcards=non_dynamic_wildcards)
        self.replace_job(job, newjob)
        for job_ in depending:
            if job_.dynamic_input:
                newrule_ = job_.rule.dynamic_branch(dynamic_wildcards)
                if newrule_ is not None:
                    self.specialize_rule(job_.rule, newrule_)
                    if not self.dynamic(job_):
                        logger.debug("Updating job {}.".format(job_))
                        newjob_ = Job(newrule_,
                                      self,
                                      targetfile=job_.targetfile)

                        unexpected_output = self.reason(
                            job_).missing_output.intersection(
                                newjob.existing_output)
                        if unexpected_output:
                            logger.warning(
                                "Warning: the following output files of rule {} were not "
                                "present when the DAG was created:\n{}".format(
                                    newjob_.rule, unexpected_output))

                        self.replace_job(job_, newjob_)
        return newjob

    def delete_job(self, job, recursive=True, add_dependencies=False):
        if job in self.targetjobs:
            self.targetjobs.remove(job)
        if add_dependencies:
            for _job in self.dependencies[job]:
                self.targetjobs.add(_job)
        for job_ in self.depending[job]:
            del self.dependencies[job_][job]
        del self.depending[job]
        for job_ in self.dependencies[job]:
            depending = self.depending[job_]
            del depending[job]
            if not depending and recursive:
                self.delete_job(job_)
        del self.dependencies[job]
        if job in self._needrun:
            self._len -= 1
            self._needrun.remove(job)
            del self._reason[job]
        if job in self._finished:
            self._finished.remove(job)
        if job in self._dynamic:
            self._dynamic.remove(job)
        if job in self._ready_jobs:
            self._ready_jobs.remove(job)

    def replace_job(self, job, newjob):
        if job in self.targetjobs:
            self.targetjobs.remove(job)
            self.targetjobs.add(newjob)
        depending = list(self.depending[job].items())
        if self.finished(job):
            self._finished.add(newjob)

        self.delete_job(job)
        self.update([newjob])

        for job_, files in depending:
            if not job_.dynamic_input:
                self.dependencies[job_][newjob].update(files)
                self.depending[newjob][job_].update(files)

    def specialize_rule(self, rule, newrule):
        assert newrule is not None
        self.rules.add(newrule)
        self.update_output_index()

    def collect_potential_dependencies(self, job):
        dependencies = defaultdict(list)
        # use a set to circumvent multiple jobs for the same file
        # if user specified it twice
        file2jobs = self.file2jobs
        for file in set(job.input):
            # omit the file if it comes from a subworkflow
            if file in job.subworkflow_input:
                continue
            try:
                if file in job.dependencies:
                    jobs = [Job(job.dependencies[file], self, targetfile=file)]
                else:
                    jobs = file2jobs(file)
                dependencies[file].extend(jobs)
            except MissingRuleException as ex:
                pass
        return dependencies

    def bfs(self, direction, *jobs, stop=lambda job: False):
        queue = list(jobs)
        visited = set(queue)
        while queue:
            job = queue.pop(0)
            if stop(job):
                # stop criterion reached for this node
                continue
            yield job
            for job_, _ in direction[job].items():
                if not job_ in visited:
                    queue.append(job_)
                    visited.add(job_)

    def level_bfs(self, direction, *jobs, stop=lambda job: False):
        queue = [(job, 0) for job in jobs]
        visited = set(jobs)
        while queue:
            job, level = queue.pop(0)
            if stop(job):
                # stop criterion reached for this node
                continue
            yield level, job
            level += 1
            for job_, _ in direction[job].items():
                if not job_ in visited:
                    queue.append((job_, level))
                    visited.add(job_)

    def dfs(self, direction, *jobs, stop=lambda job: False, post=True):
        visited = set()
        for job in jobs:
            for job_ in self._dfs(direction,
                                  job,
                                  visited,
                                  stop=stop,
                                  post=post):
                yield job_

    def _dfs(self, direction, job, visited, stop, post):
        if stop(job):
            return
        if not post:
            yield job
        for job_ in direction[job]:
            if not job_ in visited:
                visited.add(job_)
                for j in self._dfs(direction, job_, visited, stop, post):
                    yield j
        if post:
            yield job

    def is_isomorph(self, job1, job2):
        if job1.rule != job2.rule:
            return False
        rule = lambda job: job.rule.name
        queue1, queue2 = [job1], [job2]
        visited1, visited2 = set(queue1), set(queue2)
        while queue1 and queue2:
            job1, job2 = queue1.pop(0), queue2.pop(0)
            deps1 = sorted(self.dependencies[job1], key=rule)
            deps2 = sorted(self.dependencies[job2], key=rule)
            for job1_, job2_ in zip(deps1, deps2):
                if job1_.rule != job2_.rule:
                    return False
                if not job1_ in visited1 and not job2_ in visited2:
                    queue1.append(job1_)
                    visited1.add(job1_)
                    queue2.append(job2_)
                    visited2.add(job2_)
                elif not (job1_ in visited1 and job2_ in visited2):
                    return False
        return True

    def all_longest_paths(self, *jobs):
        paths = defaultdict(list)

        def all_longest_paths(_jobs):
            for job in _jobs:
                if job in paths:
                    continue
                deps = self.dependencies[job]
                if not deps:
                    paths[job].append([job])
                    continue
                all_longest_paths(deps)
                for _job in deps:
                    paths[job].extend(path + [job] for path in paths[_job])

        all_longest_paths(jobs)
        return chain(*(paths[job] for job in jobs))

    def new_wildcards(self, job):
        new_wildcards = set(job.wildcards.items())
        for job_ in self.dependencies[job]:
            if not new_wildcards:
                return set()
            for wildcard in job_.wildcards.items():
                new_wildcards.discard(wildcard)
        return new_wildcards

    def rule2job(self, targetrule):
        return Job(targetrule, self)

    def file2jobs(self, targetfile):
        rules = self.output_index.match(targetfile)
        jobs = []
        exceptions = list()
        for rule in rules:
            if rule.is_producer(targetfile):
                try:
                    jobs.append(Job(rule, self, targetfile=targetfile))
                except InputFunctionException as e:
                    exceptions.append(e)
        if not jobs:
            if exceptions:
                raise exceptions[0]
            raise MissingRuleException(targetfile)
        return jobs

    def rule_dot2(self):
        dag = defaultdict(list)
        visited = set()
        preselect = set()

        def preselect_parents(job):
            for parent in self.depending[job]:
                if parent in preselect:
                    continue
                preselect.add(parent)
                preselect_parents(parent)

        def build_ruledag(job, key=lambda job: job.rule.name):
            if job in visited:
                return
            visited.add(job)
            deps = sorted(self.dependencies[job], key=key)
            deps = [(group[0] if preselect.isdisjoint(group) else
                     preselect.intersection(group).pop())
                    for group in (list(g) for _, g in groupby(deps, key))]
            dag[job].extend(deps)
            preselect_parents(job)
            for dep in deps:
                build_ruledag(dep)

        for job in self.targetjobs:
            build_ruledag(job)

        return self._dot(dag.keys(),
                         print_wildcards=False,
                         print_types=False,
                         dag=dag)

    def rule_dot(self):
        graph = defaultdict(set)
        for job in self.jobs:
            graph[job.rule].update(dep.rule for dep in self.dependencies[job])
        return self._dot(graph)

    def dot(self):
        def node2style(job):
            if not self.needrun(job):
                return "rounded,dashed"
            if self.dynamic(job) or job.dynamic_input:
                return "rounded,dotted"
            return "rounded"

        def format_wildcard(wildcard):
            name, value = wildcard
            if _IOFile.dynamic_fill in value:
                value = "..."
            return "{}: {}".format(name, value)

        node2rule = lambda job: job.rule
        node2label = lambda job: "\\n".join(chain([
            job.rule.name
        ], sorted(map(format_wildcard, self.new_wildcards(job)))))

        dag = {job: self.dependencies[job] for job in self.jobs}

        return self._dot(dag,
                         node2rule=node2rule,
                         node2style=node2style,
                         node2label=node2label)

    def _dot(self,
             graph,
             node2rule=lambda node: node,
             node2style=lambda node: "rounded",
             node2label=lambda node: node):

        # color rules
        huefactor = 2 / (3 * len(self.rules))
        rulecolor = {
            rule: "{:.2f} 0.6 0.85".format(i * huefactor)
            for i, rule in enumerate(self.rules)
        }

        # markup
        node_markup = '\t{}[label = "{}", color = "{}", style="{}"];'.format
        edge_markup = "\t{} -> {}".format

        # node ids
        ids = {node: i for i, node in enumerate(graph)}

        # calculate nodes
        nodes = [node_markup(ids[node], node2label(node),
                             rulecolor[node2rule(node)], node2style(node))
                 for node in graph]
        # calculate edges
        edges = [edge_markup(ids[dep], ids[node])
                 for node, deps in graph.items() for dep in deps]

        return textwrap.dedent("""\
            digraph snakemake_dag {{
                graph[bgcolor=white, margin=0];
                node[shape=box, style=rounded, fontname=sans, \
                fontsize=10, penwidth=2];
                edge[penwidth=2, color=grey];
            {items}
            }}\
            """).format(items="\n".join(nodes + edges))

    def summary(self, detailed=False):
        if detailed:
            yield "output_file\tdate\trule\tversion\tinput_file(s)\tshellcmd\tstatus\tplan"
        else:
            yield "output_file\tdate\trule\tversion\tstatus\tplan"

        for job in self.jobs:
            output = job.rule.output if self.dynamic(
                job) else job.expanded_output
            for f in output:
                rule = self.workflow.persistence.rule(f)
                rule = "-" if rule is None else rule

                version = self.workflow.persistence.version(f)
                version = "-" if version is None else str(version)

                date = time.ctime(f.mtime) if f.exists else "-"

                pending = "update pending" if self.reason(job) else "no update"

                input = self.workflow.persistence.input(f)
                input = "-" if input is None else ",".join(input)

                shellcmd = self.workflow.persistence.shellcmd(f)
                shellcmd = "-" if shellcmd is None else shellcmd
                # remove new line characters, leading and trailing whitespace
                shellcmd = shellcmd.strip().replace("\n", "; ")

                status = "ok"
                if not f.exists:
                    status = "missing"
                elif self.reason(job).updated_input:
                    status = "updated input files"
                elif self.workflow.persistence.version_changed(job, file=f):
                    status = "version changed to {}".format(job.rule.version)
                elif self.workflow.persistence.code_changed(job, file=f):
                    status = "rule implementation changed"
                elif self.workflow.persistence.input_changed(job, file=f):
                    status = "set of input files changed"
                elif self.workflow.persistence.params_changed(job, file=f):
                    status = "params changed"
                if detailed:
                    yield "\t".join((f, date, rule, version, input, shellcmd,
                                     status, pending))
                else:
                    yield "\t".join((f, date, rule, version, status, pending))

    def d3dag(self, max_jobs=10000):
        def node(job):
            jobid = self.jobid(job)
            return {
                "id": jobid,
                "value": {
                    "jobid": jobid,
                    "label": job.rule.name,
                    "rule": job.rule.name
                }
            }

        def edge(a, b):
            return {"u": self.jobid(a), "v": self.jobid(b)}

        jobs = list(self.jobs)

        if len(jobs) > max_jobs:
            logger.info(
                "Job-DAG is too large for visualization (>{} jobs).".format(
                    max_jobs))
        else:
            logger.d3dag(nodes=[node(job) for job in jobs],
                         edges=[edge(dep, job)
                                for job in jobs for dep in self.dependencies[
                                    job] if self.needrun(dep)])

    def stats(self):
        rules = Counter()
        rules.update(job.rule for job in self.needrun_jobs)
        rules.update(job.rule for job in self.finished_jobs)
        yield "Job counts:"
        yield "\tcount\tjobs"
        for rule, count in sorted(rules.most_common(),
                                  key=lambda item: item[0].name):
            yield "\t{}\t{}".format(count, rule)
        yield "\t{}".format(len(self))

    def __str__(self):
        return self.dot()

    def __len__(self):
        return self._len<|MERGE_RESOLUTION|>--- conflicted
+++ resolved
@@ -259,11 +259,7 @@
         #Also, don't touch directories, as we can't guarantee they were removed.
         for f in job.expanded_shadowed_output:
             if not os.path.isdir(f):
-<<<<<<< HEAD
-                os.utime(f)
-=======
                 f.touch()
->>>>>>> c6fb7b96
 
     def unshadow_output(self, job):
         """ Move files from shadow directory to real output paths. """
